[tool.poetry]
name = "modeStep"
version = "0.0.2"
description = "Ableton Live 12 control surface for the SoftStep 2"
authors = ["Kevin Montag <kmontag@cs.stanford.edu>"]
readme = "README.md"

# Use poetry only for dependency management, not packaging (as the application doesn't
# need to be packaged).
package-mode = false

[tool.poetry.dependencies]
<<<<<<< HEAD
# Newer python version for development tasks. Note this is different from Live's
# built-in version (3.7), since many packages have dropped support for 3.7, and newer
# python versions have more conveniences for tests etc.
=======
# Live's built-in python version as of 12.1.
>>>>>>> 75589ce3
python = "^3.11"

# Packages available at runtime in Live's "site-packages" folder.
future = "0.18.3"

# Dependencies for testing and build tasks. These won't be available at runtime in Live.
[tool.poetry.group.dev.dependencies]
# Decompilation tool for generating system MIDI Remote Scripts.
decompyle3 = "^3.9.0"

# MIDI input/output for tests.
mido = "^1.3.2"
python-rtmidi = "^1.5.2"

# Type checker.
pyright = "^1.1.348"

# Test framework.
pytest = "^7.1.0"
pytest-asyncio = "^0.21.1"
pytest-bdd = "^6.1.1"

# Pretty printer for tests.
rich = "^13.7.0"

# Formatter and linter
ruff = "^0.1.13"

# Used to generate images for the README.
svgwrite = "^1.4.2"

# Backport post-python3.7 typing extensions. This can't be imported at runtime, but can
# be used in .pyi files or with the TYPE_CHECKING variable.
typing-extensions = "^4.7.0"

[tool.pyright]
# Live's built-in python version as of v12.0.2 is 3.7.3.
pythonVersion = "3.7"

exclude = ["**/__pycache__", ".git", ".venv", "__ext__/"]
extraPaths = ["./__ext__/AbletonLive12_MIDIRemoteScripts"]

# Suppress warnings about the Live module not existing.
reportMissingModuleSource = false

# Set up the virtual environment.
venvPath = "."
venv = ".venv"

[tool.pytest.ini_options]
# Allow output.
addopts = "--capture=no"

[tool.ruff]
target-version = "py37"
# Exclude generated libs.
extend-exclude = ["__ext__"]

[tool.ruff.lint]
# - ARG: unused arguments
# - B: flake8-bugbear
# - E: pycodestyle errors
# - I: import sorting
# - W: pycodestyle warnings
extend-select = ["ARG", "B", "E", "I", "W"]
# Turn off strict max line length; B950 allows for exceeding the max
# line length in some cases.
extend-ignore = ["E501"]

[tool.ruff.lint.isort]
# Explicitly specify Live as a standard library to avoid potential
# inconsistencies across systems when sorting imports.
extra-standard-library = ["Live"]

[tool.semantic_release]
major_on_zero = false
allow_zero_version = true
version_toml = [
  "pyproject.toml:tool.poetry.version",
]<|MERGE_RESOLUTION|>--- conflicted
+++ resolved
@@ -10,13 +10,7 @@
 package-mode = false
 
 [tool.poetry.dependencies]
-<<<<<<< HEAD
-# Newer python version for development tasks. Note this is different from Live's
-# built-in version (3.7), since many packages have dropped support for 3.7, and newer
-# python versions have more conveniences for tests etc.
-=======
 # Live's built-in python version as of 12.1.
->>>>>>> 75589ce3
 python = "^3.11"
 
 # Packages available at runtime in Live's "site-packages" folder.
